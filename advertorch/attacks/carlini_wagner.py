--- conflicted
+++ resolved
@@ -178,24 +178,16 @@
                     coeff_upper_bound[ii], loss_coeffs[ii])
 
                 if coeff_upper_bound[ii] < UPPER_CHECK:
-<<<<<<< HEAD
                     loss_coeffs[ii] = (coeff_lower_bound[ii] +
                                        coeff_upper_bound[ii]) / 2
-=======
-                    loss_coeffs[ii] = (
-                                              coeff_lower_bound[ii] + coeff_upper_bound[ii]) / 2
->>>>>>> a0d4e582
+
             else:
                 coeff_lower_bound[ii] = max(
                     coeff_lower_bound[ii], loss_coeffs[ii])
                 if coeff_upper_bound[ii] < UPPER_CHECK:
-<<<<<<< HEAD
                     loss_coeffs[ii] = (coeff_lower_bound[ii] +
                                        coeff_upper_bound[ii]) / 2
-=======
-                    loss_coeffs[ii] = (
-                                              coeff_lower_bound[ii] + coeff_upper_bound[ii]) / 2
->>>>>>> a0d4e582
+
                 else:
                     loss_coeffs[ii] *= 10
 
